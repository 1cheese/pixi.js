--- conflicted
+++ resolved
@@ -99,13 +99,10 @@
 };
 
 
-<<<<<<< HEAD
 
-=======
 /**
  * Empties all the data
  */
->>>>>>> 5e82bf0e
 WebGLGraphicsData.prototype.destroy = function ()
 {
     this.color = null;
